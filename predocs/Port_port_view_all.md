#### <span style="color:green">port_view_all</span>

Plots in a relative bases the optimal portfolio and its components time-series.
The components time series prices are designated by the value of
`col_ref` argument in the constructor.

*Call:*

```
port_view_all(sdate=None, edate=None, componly=False, **opt)
```

*Inputs:*

<<<<<<< HEAD
* `sdate` : date-like.
    Start date of plotted time-series. If it is set to `None`
    then the `sdate` is set to the earliest date in the time-series.
    The default is `None`.
* `edate` : date-like.
    End date of plotted time-series. If it set to `None` then
    the `edate`
    is set to the most recent date of the time-series.
    The default is `None`.
* `componly` : Boolean flag.
=======
* `sdate` : date-like;
Start date of plotted time-series. If it is `None`,
then `sdate` is set to the earliest date in the time-series.
The default is `None`.
* `edate` : date-like;
End date of plotted time-series. If it is `None`, then `edate`
is set to the most recent date of the time-series.
The default is `None`.
* `componly` : Boolean flag with default value `True`.
>>>>>>> 8001b99b
    - `True` : only the portfolio components time-series are plotted.
    - `False`: the portfolio and its components times-series are plotted.

    The default is `True`.
* `opt` : Other parameters:
    * `fancy` : Boolean flag.
        - `False` : it uses the pandas plot (matplotlib) capabilities.
        - `True` : it uses plotly library for interactive time-series view.

        The default is `False`.
    * `title` : `str`. The plot title. The default is `None`.
    * `xaxis` : `str`. The name of x-axis. The default is `'date'`.
    * `yaxis` : `srt`. The name of y-axis. The default is `None`.
    * `saveto` : `str`.
        The name of the file where to save the plot. The default is `None`.

*Returns:* `pandas.DataFrame` containing the time-series included in the plot.<|MERGE_RESOLUTION|>--- conflicted
+++ resolved
@@ -12,18 +12,6 @@
 
 *Inputs:*
 
-<<<<<<< HEAD
-* `sdate` : date-like.
-    Start date of plotted time-series. If it is set to `None`
-    then the `sdate` is set to the earliest date in the time-series.
-    The default is `None`.
-* `edate` : date-like.
-    End date of plotted time-series. If it set to `None` then
-    the `edate`
-    is set to the most recent date of the time-series.
-    The default is `None`.
-* `componly` : Boolean flag.
-=======
 * `sdate` : date-like;
 Start date of plotted time-series. If it is `None`,
 then `sdate` is set to the earliest date in the time-series.
@@ -32,8 +20,7 @@
 End date of plotted time-series. If it is `None`, then `edate`
 is set to the most recent date of the time-series.
 The default is `None`.
-* `componly` : Boolean flag with default value `True`.
->>>>>>> 8001b99b
+* `componly` : Boolean flag.
     - `True` : only the portfolio components time-series are plotted.
     - `False`: the portfolio and its components times-series are plotted.
 
